--- conflicted
+++ resolved
@@ -411,7 +411,6 @@
 
         area_simu = (np.pi * conf_part["gen_radius"] ** 2) * u.Unit("m2")
 
-<<<<<<< HEAD
         nsimu = conf_part['n_simulated']
         index_simu = np.absolute(conf_part['gen_gamma'])
         emin = conf_part['e_min'] * u.TeV
@@ -419,22 +418,6 @@
         amplitude = 1. * u.Unit('1 / (cm2 s TeV)')
         pwl_integral = PowerLaw(
             index=index_simu, amplitude=amplitude).integral(emin=emin, emax=emax)
-=======
-        omega_simu = (
-            2 * np.pi * (1 - np.cos(conf_part["diff_cone"] * np.pi / 180.0)) * u.sr
-        )
-        if particle in "gamma":  # Gamma are point-like
-            omega_simu = 1.0
-
-        nsimu = conf_part["n_simulated"]
-        index_simu = conf_part["gen_gamma"]
-        emin = conf_part["e_min"] * u.TeV
-        emax = conf_part["e_max"] * u.TeV
-        amplitude = 1.0 * u.Unit("1 / (cm2 s TeV)")
-        pwl_integral = PowerLaw(index=index_simu, amplitude=amplitude).integral(
-            emin=emin, emax=emax
-        )
->>>>>>> d7a9b90a
 
         tsimu = nsimu / (area_simu * omega_simu * pwl_integral)
         tobs = self.config["analysis"]["obs_time"]["value"] * u.Unit(
@@ -528,39 +511,12 @@
                 sel_g = g.query(th_query).copy()
 
                 # Correct number of background due to acceptance
-<<<<<<< HEAD
                 acceptance_g = 2 * np.pi * (1 - np.cos(th_cut.to('rad').value))
                 acceptance_p = 2 * np.pi * (
                         1 - np.cos(self.config["analysis"]["max_bg_radius"] * u.deg.to('rad'))
                 )
                 acceptance_e = 2 * np.pi * (
                         1 - np.cos(self.config["analysis"]["max_bg_radius"] * u.deg.to('rad'))
-=======
-                acceptance_g = 2 * np.pi * (1 - np.cos(th_cut.to("rad").value))
-                acceptance_p = (
-                    2
-                    * np.pi
-                    * (
-                        1
-                        - np.cos(
-                            self.config["particle_information"]["proton"]["offset_cut"]
-                            * u.deg.to("rad")
-                        )
-                    )
-                )
-                acceptance_e = (
-                    2
-                    * np.pi
-                    * (
-                        1
-                        - np.cos(
-                            self.config["particle_information"]["electron"][
-                                "offset_cut"
-                            ]
-                            * u.deg.to("rad")
-                        )
-                    )
->>>>>>> d7a9b90a
                 )
 
                 # Add corrected weight taking into angular cuts applied to gamma-rays
