--- conflicted
+++ resolved
@@ -66,7 +66,6 @@
 
 def load_obj(name):
     """Load object in binary"""
-<<<<<<< HEAD
     with gzip.open(name, 'rb') as f:
         return pickle.load(f)
     
@@ -133,8 +132,4 @@
         spectral_index=run_header["gen_gamma"],
         viewcone=u.Quantity(run_header["diff_cone"], u.deg),
     )
-    return events, sim_info
-=======
-    with gzip.open(name, "rb") as f:
-        return pickle.load(f)
->>>>>>> f0d73e6f
+    return events, sim_info