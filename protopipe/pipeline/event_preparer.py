--- conflicted
+++ resolved
@@ -57,12 +57,9 @@
     [
         "event",
         "dl1_phe_image",
-<<<<<<< HEAD
         "dl1_phe_image_mask_reco",
-=======
         "dl1_phe_image_1stPass",
         "calibration_status",
->>>>>>> 20a1b397
         "mc_phe_image",
         "n_pixel_dict",
         "hillas_dict",
@@ -898,12 +895,9 @@
             # telescope loop
             tot_signal = 0
             dl1_phe_image = {}
-<<<<<<< HEAD
             dl1_phe_image_mask_reco = {}
-=======
             dl1_phe_image_1stPass = {}
             calibration_status = {}
->>>>>>> 20a1b397
             mc_phe_image = {}
             max_signals = {}
             n_pixel_dict = {}
@@ -946,15 +940,14 @@
                 # automatically by ctapipe, together with the simulated one
                 if save_images is True:
                     dl1_phe_image[tel_id] = pmt_signal
-<<<<<<< HEAD
-=======
+
                     if self.extractorName == "TwoPassWindowSum":
                         dl1_phe_image_1stPass[tel_id] = images1stPass[tel_id]
                         calibration_status[tel_id] = calstat[tel_id]
                     else:  # no other image extractor has 2 passes
                         dl1_phe_image_1stPass[tel_id] = pmt_signal
                         calibration_status[tel_id] = np.nan
->>>>>>> 20a1b397
+                        
                     mc_phe_image[tel_id] = event.mc.tel[tel_id].photo_electron_image
 
                 if self.cleaner_reco.mode == "tail":  # tail uses only ctapipe
@@ -1175,12 +1168,9 @@
             yield PreparedEvent(
                 event=event,
                 dl1_phe_image=dl1_phe_image,
-<<<<<<< HEAD
                 dl1_phe_image_mask_reco=dl1_phe_image_mask_reco,
-=======
                 dl1_phe_image_1stPass=dl1_phe_image_1stPass,
                 calibration_status=calibration_status,
->>>>>>> 20a1b397
                 mc_phe_image=mc_phe_image,
                 n_pixel_dict=n_pixel_dict,
                 hillas_dict=hillas_dict,
