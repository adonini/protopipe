#!/usr/bin/env python

import os
import astropy.units as u
import argparse
import pandas as pd
import numpy as np

from gammapy.spectrum import cosmic_ray_flux, CrabSpectrum

from protopipe.pipeline.utils import load_config
from protopipe.perf import (
    CutsOptimisation,
    CutsDiagnostic,
    CutsApplicator,
    IrfMaker,
    SensitivityMaker,
)


def main():
    # Read arguments
    parser = argparse.ArgumentParser(description="Make performance files")
    parser.add_argument("--config_file", type=str, required=True, help="")
    parser.add_argument(
        "--obs_time",
        type=str,
        required=True,
        help="Observation time, should be given as a string, value and astropy unit separated by an empty space",
    )
    mode_group = parser.add_mutually_exclusive_group()
    mode_group.add_argument(
        "--wave",
        dest="mode",
        action="store_const",
        const="wave",
        default="tail",
        help="if set, use wavelet cleaning",
    )
    mode_group.add_argument(
        "--tail",
        dest="mode",
        action="store_const",
        const="tail",
        help="if set, use tail cleaning, otherwise wavelets",
    )
    args = parser.parse_args()

    # Read configuration file
    cfg = load_config(args.config_file)

    # Add obs. time in configuration file
    str_obs_time = args.obs_time.split()
    cfg["analysis"]["obs_time"] = {
        "value": float(str_obs_time[0]),
        "unit": str(str_obs_time[-1]),
    }

    # Create output directory if necessary
    outdir = os.path.join(
        cfg["general"]["outdir"],
        "irf_{}_ThSq_{}_Time{:.2f}{}".format(
            args.mode,
            cfg["analysis"]["thsq_opt"]["type"],
            cfg["analysis"]["obs_time"]["value"],
            cfg["analysis"]["obs_time"]["unit"],
        ),
    )
    if not os.path.exists(outdir):
        os.makedirs(outdir)

    indir = cfg["general"]["indir"]
    template_input_file = cfg["general"]["template_input_file"]

    # Load data
    particles = ["gamma", "electron", "proton"]
    evt_dict = dict()  # Contain DL2 file for each type of particle
    for particle in particles:
        # template looks like dl2_{}_{}_merged.h5
        infile = os.path.join(indir, template_input_file.format(args.mode, particle))
        evt_dict[particle] = pd.read_hdf(infile, key="reco_events")

    # Apply offset cut to proton and electron
    for particle in ["electron", "proton"]:
        # print('Initial stat: {} {}'.format(len(evt_dict[particle]), particle))
<<<<<<< HEAD
        evt_dict[particle] = evt_dict[particle].query('offset <= {}'.format(
            cfg['analysis']['max_bg_radius'])
=======
        evt_dict[particle] = evt_dict[particle].query(
            "offset <= {}".format(cfg["particle_information"][particle]["offset_cut"])
>>>>>>> d7a9b90a
        )

    # Add required data in configuration file for future computation
    for particle in particles:
<<<<<<< HEAD
        cfg['particle_information'][particle]['n_files'] = \
            len(np.unique(evt_dict[particle]['obs_id']))
        cfg['particle_information'][particle]['n_simulated'] = \
            cfg['particle_information'][particle]['n_files'] * cfg['particle_information'][particle]['num_showers'] * cfg['particle_information'][particle]['num_use']
=======
        cfg["particle_information"][particle]["n_files"] = len(
            np.unique(evt_dict[particle]["obs_id"])
        )
        cfg["particle_information"][particle]["n_simulated"] = (
            cfg["particle_information"][particle]["n_files"]
            * cfg["particle_information"][particle]["n_events_per_file"]
        )
>>>>>>> d7a9b90a

    # Define model for the particles
    model_dict = {
        "gamma": CrabSpectrum("hegra").model,
        "proton": cosmic_ray_flux,
        "electron": cosmic_ray_flux,
    }

    # Reco energy binning
    cfg_binning = cfg["analysis"]["ereco_binning"]
    ereco = (
        np.logspace(
            np.log10(cfg_binning["emin"]),
            np.log10(cfg_binning["emax"]),
            cfg_binning["nbin"] + 1,
        )
        * u.TeV
    )

    # Handle theta square cut optimisation
    # (compute 68 % containment radius PSF if necessary)
    thsq_opt_type = cfg["analysis"]["thsq_opt"]["type"]
    if thsq_opt_type in "fixed":
        thsq_values = np.array([cfg["analysis"]["thsq_opt"]["value"]]) * u.deg
        print("Using fixed theta cut: {}".format(thsq_values))
    elif thsq_opt_type in "opti":
        thsq_values = np.arange(0.05, 0.40, 0.01) * u.deg
        print("Optimising theta cut for: {}".format(thsq_values))
    elif thsq_opt_type in "r68":
        print("Using R68% theta cut")
        print("Computing...")
        cfg_binning = cfg["analysis"]["ereco_binning"]
        ereco = (
            np.logspace(
                np.log10(cfg_binning["emin"]),
                np.log10(cfg_binning["emax"]),
                cfg_binning["nbin"] + 1,
            )
            * u.TeV
        )
        radius = 68

        thsq_values = list()
        for ibin in range(len(ereco) - 1):
            emin = ereco[ibin]
            emax = ereco[ibin + 1]

            energy_query = "reco_energy > {} and reco_energy <= {}".format(
                emin.value, emax.value
            )
            data = evt_dict["gamma"].query(energy_query).copy()

            min_stat = 0
            if len(data) <= min_stat:
                print("  ==> Not enough statistics:")
                print("To be handled...")
                thsq_values.append(0.3)
                continue
                # import sys
                # sys.exit()

            psf = np.percentile(data["offset"], radius)
            psf_err = psf / np.sqrt(len(data))

            thsq_values.append(psf)
        thsq_values = np.array(thsq_values) * u.deg
        # Set 0.05 as a lower value
        idx = np.where(thsq_values.value < 0.05)
        thsq_values[idx] = 0.05 * u.deg
        print("Using theta cut: {}".format(thsq_values))

    # Cuts optimisation
    print("### Finding best cuts...")
    cut_optimiser = CutsOptimisation(config=cfg, evt_dict=evt_dict, verbose_level=0)

    # Weight events
    print("- Weighting events...")
    cut_optimiser.weight_events(
        model_dict=model_dict, colname_mc_energy=cfg["column_definition"]["mc_energy"]
    )

    # Find best cutoff to reach best sensitivity
    print("- Estimating cutoffs...")
    cut_optimiser.find_best_cutoff(energy_values=ereco, angular_values=thsq_values)

    # Save results and auxiliary data for diagnostic
    print("- Saving results to disk...")
    cut_optimiser.write_results(
        outdir, "{}.fits".format(cfg["general"]["output_table_name"]), format="fits"
    )

    # Cuts diagnostic
    print("### Building cut diagnostics...")
    cut_diagnostic = CutsDiagnostic(config=cfg, indir=outdir)
    cut_diagnostic.plot_optimisation_summary()
    cut_diagnostic.plot_diagnostics()

    # Apply cuts and save data
    print("### Applying cuts to data...")
    cut_applicator = CutsApplicator(config=cfg, evt_dict=evt_dict, outdir=outdir)
    cut_applicator.apply_cuts()

    # Irf Maker
    print("### Building IRF...")
    irf_maker = IrfMaker(config=cfg, evt_dict=evt_dict, outdir=outdir)
    irf_maker.build_irf()

    # Sensitivity maker
    print("### Estimating sensitivity...")
    sensitivity_maker = SensitivityMaker(config=cfg, outdir=outdir)
    sensitivity_maker.load_irf()
    sensitivity_maker.estimate_sensitivity()


if __name__ == "__main__":
    main()<|MERGE_RESOLUTION|>--- conflicted
+++ resolved
@@ -83,31 +83,16 @@
     # Apply offset cut to proton and electron
     for particle in ["electron", "proton"]:
         # print('Initial stat: {} {}'.format(len(evt_dict[particle]), particle))
-<<<<<<< HEAD
         evt_dict[particle] = evt_dict[particle].query('offset <= {}'.format(
             cfg['analysis']['max_bg_radius'])
-=======
-        evt_dict[particle] = evt_dict[particle].query(
-            "offset <= {}".format(cfg["particle_information"][particle]["offset_cut"])
->>>>>>> d7a9b90a
         )
 
     # Add required data in configuration file for future computation
     for particle in particles:
-<<<<<<< HEAD
         cfg['particle_information'][particle]['n_files'] = \
             len(np.unique(evt_dict[particle]['obs_id']))
         cfg['particle_information'][particle]['n_simulated'] = \
             cfg['particle_information'][particle]['n_files'] * cfg['particle_information'][particle]['num_showers'] * cfg['particle_information'][particle]['num_use']
-=======
-        cfg["particle_information"][particle]["n_files"] = len(
-            np.unique(evt_dict[particle]["obs_id"])
-        )
-        cfg["particle_information"][particle]["n_simulated"] = (
-            cfg["particle_information"][particle]["n_files"]
-            * cfg["particle_information"][particle]["n_events_per_file"]
-        )
->>>>>>> d7a9b90a
 
     # Define model for the particles
     model_dict = {
