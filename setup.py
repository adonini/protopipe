--- conflicted
+++ resolved
@@ -16,11 +16,8 @@
     author_email="michele.peresano@cea.fr",
     license="MIT",
     packages=find_packages(),
-<<<<<<< HEAD
-=======
     package_data={"protopipe": ["aux/example_config_files/protopipe/analysis.yaml"]},
     include_package_data=True,
->>>>>>> 5566a49e
     install_requires=["ctapipe"],
     zip_safe=False,
 )